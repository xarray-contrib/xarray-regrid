--- conflicted
+++ resolved
@@ -1,10 +1,6 @@
 from collections.abc import Callable, Hashable
 from dataclasses import dataclass
-<<<<<<< HEAD
-from typing import Any, Hashable, overload
-=======
 from typing import Any, TypedDict, overload
->>>>>>> bc7be5b5
 
 import numpy as np
 import pandas as pd
@@ -228,18 +224,15 @@
     return result
 
 
-<<<<<<< HEAD
-@overload
-def ensure_monotonic(
-    obj: xr.Dataset, coords: list[Hashable]
-) -> xr.Dataset: ...
-
-@overload
-def ensure_monotonic(
-    obj: xr.DataArray, coords: list[Hashable]
-) -> xr.DataArray: ...
-
-def ensure_monotonic(
+@overload
+def ensure_all_monotonic(obj: xr.Dataset, coords: list[Hashable]) -> xr.Dataset: ...
+
+
+@overload
+def ensure_all_monotonic(obj: xr.DataArray, coords: list[Hashable]) -> xr.DataArray: ...
+
+
+def ensure_all_monotonic(
     obj: xr.Dataset | xr.DataArray, coords: list[Hashable]
 ) -> xr.Dataset | xr.DataArray:
     """Sort coordinates that do not monotonically increase.
@@ -255,7 +248,9 @@
     if len(duplicate_coords) > 0:
         obj = obj.drop_duplicates(duplicate_coords)
 
-=======
+    return obj
+
+
 def format_for_regrid(
     obj: xr.DataArray | xr.Dataset, target: xr.Dataset
 ) -> xr.DataArray | xr.Dataset:
@@ -443,5 +438,4 @@
     attrs = obj.coords[coord].attrs
     obj = obj.assign_coords({coord: coord_vals})
     obj.coords[coord].attrs = attrs
->>>>>>> bc7be5b5
     return obj